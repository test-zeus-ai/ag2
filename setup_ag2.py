--- conflicted
+++ resolved
@@ -54,14 +54,11 @@
         "cohere": ["pyautogen[cohere]==" + __version__],
         "ollama": ["pyautogen[ollama]==" + __version__],
         "bedrock": ["pyautogen[bedrock]==" + __version__],
-<<<<<<< HEAD
         "twilio": ["pyautogen[twilio]==" + __version__],
-=======
         "interop-crewai": ["pyautogen[interop-crewai]==" + __version__],
         "interop-langchain": ["pyautogen[interop-langchain]==" + __version__],
         "interop-pydantic-ai": ["pyautogen[interop-pydantic-ai]==" + __version__],
         "interop": ["pyautogen[interop]==" + __version__],
->>>>>>> 5ec01988
         "neo4j": ["pyautogen[neo4j]==" + __version__],
     },
     url="https://github.com/ag2ai/ag2",
